#
# Copyright (c) 2023 ZettaScale Technology
#
# This program and the accompanying materials are made available under the
# terms of the Eclipse Public License 2.0 which is available at
# http://www.eclipse.org/legal/epl-2.0, or the Apache License, Version 2.0
# which is available at https://www.apache.org/licenses/LICENSE-2.0.
#
# SPDX-License-Identifier: EPL-2.0 OR Apache-2.0
#
# Contributors:
#   ZettaScale Zenoh Team, <zenoh@zettascale.tech>
#

[package]
rust-version = "1.75.0"
version = "1.3.4"
repository = "https://github.com/eclipse-zenoh/zenoh"
homepage = "http://zenoh.io"
edition = "2021"
license = "EPL-2.0 OR Apache-2.0"
categories = ["network-programming"]
description = "Zenoh: Zero Overhead Pub/sub, Store/Query and Compute."
name = "zenoh_jni"

[features]
default = ["zenoh/default", "zenoh-ext"]

# See more keys and their definitions at https://doc.rust-lang.org/cargo/reference/manifest.html
[dependencies]
android-logd-logger = "0.4.0"
async-std = { version = "=1.12.0", default-features = false }
clap = "3.2.23"
jni = "0.21.1"
flume = "0.10.14"
uhlc = "0.8.0"
json5 = "0.4.1"
serde_yaml = "0.9.19"
<<<<<<< HEAD
zenoh = { version = "1.3.3", git = "https://github.com/eclipse-zenoh/zenoh.git", branch = "main", features = ["unstable", "internal"], default-features = false }
zenoh-ext = { version = "1.3.3", git = "https://github.com/eclipse-zenoh/zenoh.git", branch = "main", features = ["unstable", "internal"], default-features = false, optional = true }
=======
zenoh = { version = "1.3.4", git = "https://github.com/eclipse-zenoh/zenoh.git", branch = "main", features = ["unstable", "internal"], default-features = false }
zenoh-ext = { version = "1.3.4", git = "https://github.com/eclipse-zenoh/zenoh.git", branch = "main", features = ["internal"], default-features = false, optional = true }
>>>>>>> a43c3f23
tracing = { version = "0.1" , features = ["log"] }

[lib]
name = "zenoh_jni"
crate-type = ["staticlib", "dylib"]

[build-dependencies]
rustc_version = "0.4.0"

[profile.release]
debug = false     # If you want debug symbol in release mode, set the env variable: RUSTFLAGS=-g
lto = "fat"
codegen-units = 1
opt-level = 3
panic = "abort"<|MERGE_RESOLUTION|>--- conflicted
+++ resolved
@@ -36,13 +36,8 @@
 uhlc = "0.8.0"
 json5 = "0.4.1"
 serde_yaml = "0.9.19"
-<<<<<<< HEAD
-zenoh = { version = "1.3.3", git = "https://github.com/eclipse-zenoh/zenoh.git", branch = "main", features = ["unstable", "internal"], default-features = false }
-zenoh-ext = { version = "1.3.3", git = "https://github.com/eclipse-zenoh/zenoh.git", branch = "main", features = ["unstable", "internal"], default-features = false, optional = true }
-=======
 zenoh = { version = "1.3.4", git = "https://github.com/eclipse-zenoh/zenoh.git", branch = "main", features = ["unstable", "internal"], default-features = false }
-zenoh-ext = { version = "1.3.4", git = "https://github.com/eclipse-zenoh/zenoh.git", branch = "main", features = ["internal"], default-features = false, optional = true }
->>>>>>> a43c3f23
+zenoh-ext = { version = "1.3.4", git = "https://github.com/eclipse-zenoh/zenoh.git", branch = "main", features = ["unstable", "internal"], default-features = false, optional = true }
 tracing = { version = "0.1" , features = ["log"] }
 
 [lib]
