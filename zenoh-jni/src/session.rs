--- conflicted
+++ resolved
@@ -1044,11 +1044,7 @@
     let ids = {
         let peers_zid = session.info().peers_zid().wait();
         let ids = peers_zid.collect::<Vec<ZenohId>>();
-<<<<<<< HEAD
-        ids_to_java_list(&mut env, ids).map_err(|err| jni_error!(err))
-=======
         ids_to_java_list(&mut env, ids).map_err(|err| zerror!(err))
->>>>>>> 1a836f53
     }
     .unwrap_or_else(|err| {
         throw_exception!(env, err);
@@ -1071,11 +1067,7 @@
     let ids = {
         let peers_zid = session.info().routers_zid().wait();
         let ids = peers_zid.collect::<Vec<ZenohId>>();
-<<<<<<< HEAD
-        ids_to_java_list(&mut env, ids).map_err(|err| jni_error!(err))
-=======
         ids_to_java_list(&mut env, ids).map_err(|err| zerror!(err))
->>>>>>> 1a836f53
     }
     .unwrap_or_else(|err| {
         throw_exception!(env, err);
@@ -1098,11 +1090,7 @@
         let zid = session.info().zid().wait();
         env.byte_array_from_slice(&zid.to_le_bytes())
             .map(|x| x.as_raw())
-<<<<<<< HEAD
-            .map_err(|err| jni_error!(err))
-=======
             .map_err(|err| zerror!(err))
->>>>>>> 1a836f53
     }
     .unwrap_or_else(|err| {
         throw_exception!(env, err);
